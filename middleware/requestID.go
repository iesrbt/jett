--- conflicted
+++ resolved
@@ -55,10 +55,6 @@
 // where "random" is a base62 random string that uniquely identifies this go
 // process, and where the last number is an atomically incremented request
 // counter.
-<<<<<<< HEAD
-=======
-//
->>>>>>> d0eb38d5
 func RequestID(next http.Handler) http.Handler {
 	return http.HandlerFunc(func(w http.ResponseWriter, req *http.Request) {
 		requestID := req.Header.Get(defaultRequestIDHeader)
@@ -71,13 +67,17 @@
 	})
 }
 
-// RequestIDWithCustomHeaderStrKey is a middleware that injects a request ID into the context of each
+// RequestIDFromCustomHeader is a middleware that injects a request ID into the context of each
 // request. Different from RequestID, this middleware uses a custom header key to get the request ID,
-// and does not generate a new request ID if the custom header key is not present.
-func RequestIDWithCustomHeaderStrKey(headerStrKey string) func(next http.Handler) http.Handler {
+// and will generate a new request ID if the custom header key is not present in the request.
+func RequestIDFromCustomHeader(headerKey string) func(next http.Handler) http.Handler {
 	return func(next http.Handler) http.Handler {
 		return http.HandlerFunc(func(w http.ResponseWriter, req *http.Request) {
-			requestID := req.Header.Get(headerStrKey)
+			requestID := req.Header.Get(headerKey)
+			if requestID == "" {
+				myid := atomic.AddUint64(&reqid, 1)
+				requestID = fmt.Sprintf("%s-%06d", prefix, myid)
+			}
 			ctx := context.WithValue(req.Context(), "requestID", requestID)
 			next.ServeHTTP(w, req.WithContext(ctx))
 		})
